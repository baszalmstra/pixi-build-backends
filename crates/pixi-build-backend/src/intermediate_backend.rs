use std::{
    collections::{BTreeMap, HashMap},
    path::{Path, PathBuf},
    sync::Arc,
};

use indexmap::IndexMap;
use itertools::Itertools;
use miette::{Context, IntoDiagnostic};
use pixi_build_types::{
    BackendCapabilities, CondaPackageMetadata, PathSpecV1, ProjectModelV1, SourcePackageSpecV1,
    procedures::{
        conda_build::{
            CondaBuildParams, CondaBuildResult, CondaBuiltPackage, CondaOutputIdentifier,
        },
        conda_metadata::{CondaMetadataParams, CondaMetadataResult},
        conda_outputs::{
            CondaOutput, CondaOutputDependencies, CondaOutputIgnoreRunExports, CondaOutputMetadata,
            CondaOutputRunExports, CondaOutputsParams, CondaOutputsResult,
        },
        initialize::{InitializeParams, InitializeResult},
        negotiate_capabilities::{NegotiateCapabilitiesParams, NegotiateCapabilitiesResult},
    },
};
use rattler_build::{
    build::run_build,
    console_utils::LoggingOutputHandler,
    hash::HashInfo,
<<<<<<< HEAD
    metadata::PackageIdentifier,
    recipe::{
        Jinja, ParsingError, Recipe,
=======
    metadata::{
        BuildConfiguration, Debug, Output, PackageIdentifier, PackagingSettings,
        PlatformWithVirtualPackages,
    },
    recipe::{
        ParsingError, Recipe,
>>>>>>> fdabca50
        parser::{BuildString, find_outputs_from_src},
        variable::Variable,
    },
    render::resolved_dependencies::DependencyInfo,
    selectors::SelectorConfig,
    source_code::Source,
<<<<<<< HEAD
=======
    system_tools::SystemTools,
>>>>>>> fdabca50
    tool_configuration::Configuration,
    variant_config::{ParseErrors, VariantConfig},
};
use rattler_conda_types::{ChannelConfig, MatchSpec, Platform, package::ArchiveType};
use rattler_package_streaming::write::CompressionLevel;
use recipe_stage0::matchspec::{PackageDependency, SerializableMatchSpec};
use serde::Deserialize;

use crate::{
<<<<<<< HEAD
    dependencies::{
        convert_binary_dependencies, convert_dependencies, convert_input_variant_configuration,
    },
    generated_recipe::{BackendConfig, GenerateRecipe},
=======
    generated_recipe::{BackendConfig, GenerateRecipe, PythonParams},
>>>>>>> fdabca50
    protocol::{Protocol, ProtocolInstantiator},
    specs_conversion::from_source_matchspec_into_package_spec,
    tools::{OneOrMultipleOutputs, output_directory},
    utils::TemporaryRenderedRecipe,
};

#[derive(Debug, Default, Deserialize)]
#[serde(rename_all = "kebab-case")]
pub struct IntermediateBackendConfig {
    /// Environment Variables
    #[serde(default)]
    pub env: IndexMap<String, String>,
    /// If set, internal state will be logged as files in that directory
    pub debug_dir: Option<PathBuf>,
}

pub struct IntermediateBackendInstantiator<T: GenerateRecipe> {
    logging_output_handler: LoggingOutputHandler,

    generator: T,
}

impl<T: GenerateRecipe + Default + Clone> IntermediateBackendInstantiator<T> {
    pub fn new(logging_output_handler: LoggingOutputHandler) -> Self {
        Self {
            logging_output_handler,
            generator: T::default(),
        }
    }
}

pub struct IntermediateBackend<T: GenerateRecipe + Clone> {
    pub(crate) logging_output_handler: LoggingOutputHandler,
    pub(crate) source_dir: PathBuf,
    /// The path to the manifest file relative to the source directory.
    pub(crate) manifest_rel_path: PathBuf,
    pub(crate) project_model: ProjectModelV1,
    pub(crate) generate_recipe: T,
    pub(crate) config: T::Config,
    pub(crate) cache_dir: Option<PathBuf>,
}
impl<T: GenerateRecipe + Clone> IntermediateBackend<T> {
    pub fn new(
        manifest_path: PathBuf,
        source_dir: Option<PathBuf>,
        project_model: ProjectModelV1,
        generate_recipe: T,
        config: serde_json::Value,
        logging_output_handler: LoggingOutputHandler,
        cache_dir: Option<PathBuf>,
    ) -> miette::Result<Self> {
        // Determine the root directory of the manifest
        let (source_dir, manifest_rel_path) = match source_dir {
            None => {
                let source_dir = manifest_path
                    .parent()
                    .ok_or_else(|| {
                        miette::miette!("the project manifest must reside in a directory")
                    })?
                    .to_path_buf();
                let manifest_rel_path = manifest_path
                    .file_name()
                    .map(Path::new)
                    .expect("we already validated that the manifest path is a file")
                    .to_path_buf();
                (source_dir, manifest_rel_path)
            }
            Some(source_dir) => {
                let manifest_rel_path = pathdiff::diff_paths(manifest_path, &source_dir)
                    .ok_or_else(|| {
                        miette::miette!("the manifest is not relative to the source directory")
                    })?;
                (source_dir, manifest_rel_path)
            }
        };

        let config = serde_json::from_value::<T::Config>(config)
            .into_diagnostic()
            .context("failed to parse configuration")?;

        Ok(Self {
<<<<<<< HEAD
            source_dir,
            manifest_rel_path,
=======
            manifest_rel_path: pathdiff::diff_paths(manifest_path, &manifest_root)
                .expect("must be relative"),
            source_dir: manifest_root,
>>>>>>> fdabca50
            project_model,
            generate_recipe,
            config,
            logging_output_handler,
            cache_dir,
        })
    }
}

#[async_trait::async_trait]
impl<T> ProtocolInstantiator for IntermediateBackendInstantiator<T>
where
    T: GenerateRecipe + Clone + Send + Sync + 'static,
    T::Config: Send + Sync + 'static,
{
    fn debug_dir(configuration: Option<serde_json::Value>) -> Option<PathBuf> {
        let config = configuration
            .and_then(|config| serde_json::from_value::<T::Config>(config.clone()).ok())
            .and_then(|config| config.debug_dir().map(|d| d.to_path_buf()));

        config
    }

    async fn initialize(
        &self,
        params: InitializeParams,
    ) -> miette::Result<(Box<dyn Protocol + Send + Sync + 'static>, InitializeResult)> {
        let project_model = params
            .project_model
            .ok_or_else(|| miette::miette!("project model is required"))?;

        let project_model = project_model
            .into_v1()
            .ok_or_else(|| miette::miette!("project model v1 is required"))?;

        let config = if let Some(config) = params.configuration {
            config
        } else {
            serde_json::Value::Object(Default::default())
        };

        let instance = IntermediateBackend::<T>::new(
            params.manifest_path,
            params.source_dir,
            project_model,
            self.generator.clone(),
            config,
            self.logging_output_handler.clone(),
            params.cache_directory,
        )?;

        Ok((Box::new(instance), InitializeResult {}))
    }

    async fn negotiate_capabilities(
        _params: NegotiateCapabilitiesParams,
    ) -> miette::Result<NegotiateCapabilitiesResult> {
        // Returns the capabilities of this backend based on the capabilities of
        // the frontend.
        Ok(NegotiateCapabilitiesResult {
            capabilities: default_capabilities(),
        })
    }
}

#[async_trait::async_trait]
impl<T> Protocol for IntermediateBackend<T>
where
    T: GenerateRecipe + Clone + Send + Sync + 'static,
    T::Config: BackendConfig + Send + Sync + 'static,
{
    fn debug_dir(&self) -> Option<&Path> {
        self.config.debug_dir()
    }

    async fn conda_get_metadata(
        &self,
        params: CondaMetadataParams,
    ) -> miette::Result<CondaMetadataResult> {
        let channel_config = ChannelConfig {
            channel_alias: params.channel_configuration.base_url,
            root_dir: self.source_dir.to_path_buf(),
        };

        let host_platform = params
            .host_platform
            .as_ref()
            .map(|p| p.platform)
            .unwrap_or(Platform::current());

        let build_platform = params
            .build_platform
            .as_ref()
            .map(|p| p.platform)
            .unwrap_or(Platform::current());

        // Construct the intermediate recipe
        let generated_recipe = self.generate_recipe.generate_recipe(
            &self.project_model,
            &self.config,
            self.source_dir.clone(),
            host_platform,
            Some(PythonParams { editable: false }),
        )?;

<<<<<<< HEAD
        // Determine the variant keys that are used in the recipe.
        let resolved_dependencies = generated_recipe
            .recipe
            .requirements
            .resolve(Some(host_platform));
=======
        // Convert the recipe to source code.
        // TODO(baszalmstra): In the future it would be great if we could just
        // immediately use the intermediate recipe for some of this rattler-build
        // functions.
        let recipe_path = self.source_dir.join(&self.manifest_rel_path);
        let named_source = Source {
            name: self.manifest_rel_path.display().to_string(),
            code: Arc::from(
                generated_recipe
                    .recipe
                    .to_yaml_pretty()
                    .into_diagnostic()?
                    .as_str(),
            ),
            path: recipe_path.clone(),
        };
>>>>>>> fdabca50

        // Construct a `VariantConfig` based on the input parameters.
        //
        // rattler-build recipes would also load variant.yaml (or
        // conda-build-config.yaml) files here, but we only respect the variant
        // configuration passed in.
        //
        // Determine the variant configuration to use. This is a combination of defaults
        // from the generator and the user supplied parameters. The parameters
        // from the user take precedence over the default variants.
        let recipe_variants = self.generate_recipe.default_variants(host_platform);
        let mut param_variant_configuration = params
            .variant_configuration
            .unwrap_or_default()
            .into_iter()
            .map(|(k, v)| {
                (
                    k.into(),
                    v.into_iter().map(|v| Variable::from_string(&v)).collect(),
                )
            })
            .collect();
        let mut variants = recipe_variants;
        variants.append(&mut param_variant_configuration);
        let variant_config = VariantConfig {
            variants,
            pin_run_as_build: None,
            zip_keys: None,
        };

        // Determine the different outputs that are supported by the recipe by expanding
        // all the different variant combinations.
        //
        // TODO(baszalmstra): The selector config we pass in here doesnt have all values
        // filled in. This is on prupose because at this point we dont yet know all
        // values like the variant. We should introduce a new type of selector config
        // for this particular case.
        let selector_config_for_variants = SelectorConfig {
            target_platform: host_platform,
            host_platform,
            build_platform,
            hash: None,
            variant: Default::default(),
            experimental: false,
            allow_undefined: false,
        };
        let outputs = find_outputs_from_src(named_source.clone())?;
        let discovered_outputs = variant_config.find_variants(
            &outputs,
            named_source.clone(),
            &selector_config_for_variants,
        )?;

        // Build the tool configuration
        let tool_config = Arc::new(
            Configuration::builder()
                .with_opt_cache_dir(self.cache_dir.clone())
                .with_logging_output_handler(self.logging_output_handler.clone())
                .with_channel_config(channel_config)
                .with_testing(false)
                .with_keep_build(true)
                .finish(),
        );

        let timestamp = chrono::Utc::now();
        let mut subpackages = BTreeMap::new();
        let mut packages = Vec::new();
        let number_of_outputs = discovered_outputs.len();
        for discovered_output in discovered_outputs {
            let variant = discovered_output.used_vars;
            let hash = HashInfo::from_variant(&variant, &discovered_output.noarch_type);

            // Construct the selector config for this particular output. We base this on the
            // selector config that was used to determine the variants.
            let selector_config = SelectorConfig {
                variant: variant.clone(),
                hash: Some(hash.clone()),
                target_platform: discovered_output.target_platform,
                ..selector_config_for_variants.clone()
            };

            // Convert this discovered output into a recipe.
            let recipe = Recipe::from_node(&discovered_output.node, selector_config.clone())
                .map_err(|err| {
                    let errs: ParseErrors<_> = err
                        .into_iter()
                        .map(|err| ParsingError::from_partial(named_source.clone(), err))
                        .collect::<Vec<_>>()
                        .into();
                    errs
                })?;

            // Skip this output if the recipe is marked as skipped
            if recipe.build().skip() {
                continue;
            }

<<<<<<< HEAD
        for input_variant in combinations {
            let selector_config = SelectorConfig {
                // We ignore noarch here
                target_platform,
                host_platform,
                hash: None,
                build_platform: target_platform,
                variant: input_variant,
                experimental: false,
                // allow undefined while finding the variants
                allow_undefined: true,
                recipe_path: None,
=======
            subpackages.insert(
                recipe.package().name().clone(),
                PackageIdentifier {
                    name: recipe.package().name().clone(),
                    version: recipe.package().version().clone(),
                    build_string: discovered_output.build_string.clone(),
                },
            );

            let mut output = Output {
                recipe,
                build_configuration: BuildConfiguration {
                    target_platform: discovered_output.target_platform,
                    host_platform: PlatformWithVirtualPackages {
                        platform: selector_config.host_platform,
                        virtual_packages: params
                            .host_platform
                            .as_ref()
                            .map(|p| p.virtual_packages.clone().unwrap_or_default())
                            .unwrap_or_default(),
                    },
                    build_platform: PlatformWithVirtualPackages {
                        platform: selector_config.build_platform,
                        virtual_packages: params
                            .build_platform
                            .as_ref()
                            .map(|p| p.virtual_packages.clone().unwrap_or_default())
                            .unwrap_or_default(),
                    },
                    hash: discovered_output.hash.clone(),
                    variant,
                    directories: output_directory(
                        if number_of_outputs == 1 {
                            OneOrMultipleOutputs::Single(discovered_output.name.clone())
                        } else {
                            OneOrMultipleOutputs::OneOfMany(discovered_output.name.clone())
                        },
                        params.work_directory.clone(),
                        &named_source.path,
                    ),
                    channels: params
                        .channel_base_urls
                        .iter()
                        .flatten()
                        .cloned()
                        .map(Into::into)
                        .collect(),
                    channel_priority: tool_config.channel_priority,
                    timestamp,
                    subpackages: subpackages.clone(),
                    packaging_settings: PackagingSettings::from_args(
                        ArchiveType::Conda,
                        CompressionLevel::default(),
                    ),
                    store_recipe: false,
                    force_colors: false,
                    sandbox_config: None,
                    debug: Debug::default(),
                    solve_strategy: Default::default(),
                },
                finalized_dependencies: None,
                finalized_sources: None,
                finalized_cache_dependencies: None,
                finalized_cache_sources: None,
                system_tools: SystemTools::default(),
                build_summary: Arc::default(),
                extra_meta: None,
>>>>>>> fdabca50
            };

            output.recipe.build.string = BuildString::Resolved(discovered_output.build_string);

            let temp_recipe = TemporaryRenderedRecipe::from_output(&output)?;
            let tool_config = tool_config.clone();
            let output = temp_recipe
                .within_context_async(move || async move {
                    output
                        .resolve_dependencies(&tool_config)
                        .await
                        .into_diagnostic()
                })
                .await?;

            let finalized_deps = &output
                .finalized_dependencies
                .as_ref()
                .expect("dependencies should be resolved at this point")
                .run;

            let finalized_run_deps = &output
                .finalized_dependencies
                .as_ref()
                .expect("dependencies should be resolved at this point")
                .run
                .depends
                .iter()
                .cloned()
                .map(|dep| {
                    let spec = dep.spec().clone();
                    let ser_matchspec = SerializableMatchSpec(spec);

                    PackageDependency::from(ser_matchspec)
                })
                .collect_vec();

            let source_dependencies = finalized_run_deps
                .iter()
                .filter_map(|dep| dep.as_source().cloned())
                .collect_vec();

            let source_spec_v1 = source_dependencies
                .iter()
                .map(|dep| {
                    let name = dep
                        .spec
                        .name
                        .as_ref()
                        .ok_or_else(|| {
                            miette::miette!("source dependency {} does not have a name", dep.spec)
                        })?
                        .as_normalized()
                        .to_string();
                    Ok((name, from_source_matchspec_into_package_spec(dep.clone())?))
                })
                .collect::<miette::Result<HashMap<_, _>>>()?;

            packages.push(CondaPackageMetadata {
                name: output.name().clone(),
                version: output.version().clone(),
                build: output.build_string().into_owned(),
                build_number: output.recipe.build.number,
                subdir: output.build_configuration.target_platform,
                depends: finalized_run_deps
                    .iter()
                    .sorted_by_key(|dep| dep.package_name())
                    .map(|package_dependency| {
                        SerializableMatchSpec::from(package_dependency.clone())
                            .0
                            .clone()
                    })
                    .map(|mut arg| {
                        // reset the URL for source dependencies
                        arg.url = None;
                        arg.to_string()
                    })
                    .collect(),
                constraints: finalized_deps
                    .constraints
                    .iter()
                    .map(DependencyInfo::spec)
                    .map(MatchSpec::to_string)
                    .collect(),
                license: output.recipe.about.license.as_ref().map(|l| l.to_string()),
                license_family: output.recipe.about.license_family.clone(),
                noarch: output.recipe.build.noarch,
                sources: source_spec_v1,
            });
        }

        Ok(CondaMetadataResult {
            packages,
            input_globs: Some(generated_recipe.metadata_input_globs),
        })
    }

    async fn conda_build(&self, params: CondaBuildParams) -> miette::Result<CondaBuildResult> {
        let channel_config = ChannelConfig {
            channel_alias: params.channel_configuration.base_url,
            root_dir: self.source_dir.to_path_buf(),
        };

        let host_platform = params
            .host_platform
            .as_ref()
            .map(|p| p.platform)
            .unwrap_or(Platform::current());

        let build_platform = Platform::current();

        // Construct the intermediate recipe
        let generated_recipe = self.generate_recipe.generate_recipe(
            &self.project_model,
            &self.config,
            self.source_dir.clone(),
            host_platform,
            Some(PythonParams {
                editable: params.editable,
            }),
        )?;

        // Convert the recipe to source code.
        // TODO(baszalmstra): In the future it would be great if we could just
        // immediately use the intermediate recipe for some of this rattler-build
        // functions.
        let recipe_path = self.source_dir.join(&self.manifest_rel_path);
        let named_source = Source {
            name: self.manifest_rel_path.display().to_string(),
            code: Arc::from(
                generated_recipe
                    .recipe
                    .to_yaml_pretty()
                    .into_diagnostic()?
                    .as_str(),
            ),
            path: recipe_path.clone(),
        };

        // Construct a `VariantConfig` based on the input parameters.
        //
        // rattler-build recipes would also load variant.yaml (or
        // conda-build-config.yaml) files here, but we only respect the variant
        // configuration passed in.
        //
        // Determine the variant configuration to use. This is a combination of defaults
        // from the generator and the user supplied parameters. The parameters
        // from the user take precedence over the default variants.
        let recipe_variants = self.generate_recipe.default_variants(host_platform);
        let mut param_variant_configuration = params
            .variant_configuration
            .unwrap_or_default()
            .into_iter()
            .map(|(k, v)| {
                (
                    k.into(),
                    v.into_iter().map(|v| Variable::from_string(&v)).collect(),
                )
            })
            .collect();
        let mut variants = recipe_variants;
        variants.append(&mut param_variant_configuration);
        let variant_config = VariantConfig {
            variants,
            pin_run_as_build: None,
            zip_keys: None,
        };

<<<<<<< HEAD
        let recipe = self.generate_recipe.generate_recipe(
            &self.project_model,
            &self.config,
            self.source_dir.clone(),
=======
        // Determine the different outputs that are supported by the recipe by expanding
        // all the different variant combinations.
        //
        // TODO(baszalmstra): The selector config we pass in here doesnt have all values
        // filled in. This is on prupose because at this point we dont yet know all
        // values like the variant. We should introduce a new type of selector config
        // for this particular case.
        let selector_config_for_variants = SelectorConfig {
            target_platform: host_platform,
>>>>>>> fdabca50
            host_platform,
            build_platform,
            hash: None,
            variant: Default::default(),
            experimental: false,
            allow_undefined: false,
        };
        let outputs = find_outputs_from_src(named_source.clone())?;
        let mut discovered_outputs = variant_config.find_variants(
            &outputs,
            named_source.clone(),
            &selector_config_for_variants,
        )?;

<<<<<<< HEAD
        // Determine the variant keys that are used in the recipe.
        let resolved_dependencies = recipe.recipe.requirements.resolve(Some(host_platform));
=======
        // Build the tool configuration
        let tool_config = Arc::new(
            Configuration::builder()
                .with_opt_cache_dir(self.cache_dir.clone())
                .with_logging_output_handler(self.logging_output_handler.clone())
                .with_channel_config(channel_config)
                .with_testing(false)
                .with_keep_build(true)
                .finish(),
        );
>>>>>>> fdabca50

        // Filter on only the outputs that the user requested
        // Determine the outputs to build
        let selected_outputs = if let Some(output_identifiers) = params.outputs.clone() {
            output_identifiers
                .into_iter()
                .filter_map(|iden| {
                    let pos = discovered_outputs.iter().position(|output| {
                        let CondaOutputIdentifier {
                            name,
                            version,
                            build,
                            subdir,
                        } = &iden;
                        name.as_ref().is_none_or(|n| output.name == *n)
                            && version.as_ref().is_none_or(|v| output.version == *v)
                            && build
                                .as_ref()
                                .is_none_or(|b| output.build_string == b.as_str())
                            && subdir
                                .as_ref()
                                .is_none_or(|s| output.target_platform.as_str() == s)
                    })?;
                    discovered_outputs.swap_remove_index(pos)
                })
                .collect()
        } else {
            discovered_outputs
        };

        let timestamp = chrono::Utc::now();
        let mut subpackages = BTreeMap::new();

        let mut packages = Vec::new();
        let number_of_outputs = selected_outputs.len();
        for discovered_output in selected_outputs {
            let variant = discovered_output.used_vars;
            let hash = HashInfo::from_variant(&variant, &discovered_output.noarch_type);

            // Construct the selector config for this particular output. We base this on the
            // selector config that was used to determine the variants.
            let selector_config = SelectorConfig {
<<<<<<< HEAD
                // We ignore noarch here
                target_platform,
                host_platform: target_platform,
                hash: None,
                build_platform,
                variant: input_variant,
                experimental: false,
                // allow undefined while finding the variants
                allow_undefined: true,
                recipe_path: None,
=======
                variant: variant.clone(),
                hash: Some(hash.clone()),
                target_platform: discovered_output.target_platform,
                ..selector_config_for_variants.clone()
>>>>>>> fdabca50
            };

            // Convert this discovered output into a recipe.
            let recipe = Recipe::from_node(&discovered_output.node, selector_config.clone())
                .map_err(|err| {
                    let errs: ParseErrors<_> = err
                        .into_iter()
                        .map(|err| ParsingError::from_partial(named_source.clone(), err))
                        .collect::<Vec<_>>()
                        .into();
                    errs
                })?;

            // Skip this output if the recipe is marked as skipped
            if recipe.build().skip() {
                continue;
            }

            subpackages.insert(
                recipe.package().name().clone(),
                PackageIdentifier {
                    name: recipe.package().name().clone(),
                    version: recipe.package().version().clone(),
                    build_string: discovered_output.build_string.clone(),
                },
            );

            let mut output = Output {
                recipe,
                build_configuration: BuildConfiguration {
                    target_platform: discovered_output.target_platform,
                    host_platform: PlatformWithVirtualPackages {
                        platform: selector_config.host_platform,
                        virtual_packages: params
                            .host_platform
                            .as_ref()
                            .map(|p| p.virtual_packages.clone().unwrap_or_default())
                            .unwrap_or_default(),
                    },
                    build_platform: PlatformWithVirtualPackages {
                        platform: selector_config.build_platform,
                        virtual_packages: params
                            .build_platform_virtual_packages
                            .clone()
                            .unwrap_or_default(),
                    },
                    hash: discovered_output.hash.clone(),
                    variant,
                    directories: output_directory(
                        if number_of_outputs == 1 {
                            OneOrMultipleOutputs::Single(discovered_output.name.clone())
                        } else {
                            OneOrMultipleOutputs::OneOfMany(discovered_output.name.clone())
                        },
                        params.work_directory.clone(),
                        &named_source.path,
                    ),
                    channels: params
                        .channel_base_urls
                        .iter()
                        .flatten()
                        .cloned()
                        .map(Into::into)
                        .collect(),
                    channel_priority: tool_config.channel_priority,
                    timestamp,
                    subpackages: subpackages.clone(),
                    packaging_settings: PackagingSettings::from_args(
                        ArchiveType::Conda,
                        CompressionLevel::default(),
                    ),
                    store_recipe: false,
                    force_colors: false,
                    sandbox_config: None,
                    debug: Debug::default(),
                    solve_strategy: Default::default(),
                },
                finalized_dependencies: None,
                finalized_sources: None,
                finalized_cache_dependencies: None,
                finalized_cache_sources: None,
                system_tools: SystemTools::default(),
                build_summary: Arc::default(),
                extra_meta: None,
            };

            output.recipe.build.string = BuildString::Resolved(discovered_output.build_string);

            let temp_recipe = TemporaryRenderedRecipe::from_output(&output)?;
            let tool_config = tool_config.clone();
            let (output, package) = temp_recipe
                .within_context_async(move || async move { run_build(output, &tool_config).await })
                .await?;

            let input_globs = T::extract_input_globs_from_build(
                &self.config,
                &params.work_directory,
                params.editable,
            );

            // join it with the files that were read during the recipe generation
            let input_globs = input_globs
                .into_iter()
                .chain(
                    generated_recipe
                        .build_input_globs
                        .iter()
                        .map(|f| f.to_string()),
                )
                .collect::<Vec<_>>();

            let built_package = CondaBuiltPackage {
                output_file: package,
                // TODO: we should handle input globs properly
                input_globs,
                name: output.name().as_normalized().to_string(),
                version: output.version().to_string(),
                build: output.build_string().into_owned(),
                subdir: output.target_platform().to_string(),
            };
            packages.push(built_package);
        }

        Ok(CondaBuildResult { packages })
    }

    async fn conda_outputs(
        &self,
        params: CondaOutputsParams,
    ) -> miette::Result<CondaOutputsResult> {
        let build_platform = params.host_platform;

        // Construct the intermediate recipe
        let recipe = self.generate_recipe.generate_recipe(
            &self.project_model,
            &self.config,
            self.source_dir.clone(),
            params.host_platform,
        )?;

        // Convert the recipe to source code.
        // TODO(baszalmstra): In the future it would be great if we could just
        // immediately use the intermediate recipe for some of this rattler-build
        // functions.
        let recipe_path = self.source_dir.join(&self.manifest_rel_path);
        let named_source = Source {
            name: self.manifest_rel_path.display().to_string(),
            code: Arc::from(recipe.recipe.to_yaml_pretty().into_diagnostic()?.as_str()),
            path: recipe_path.clone(),
        };

        // Construct a `VariantConfig` based on the input parameters.
        //
        // rattler-build recipes would also load variant.yaml (or
        // conda-build-config.yaml) files here, but we only respect the variant
        // configuration passed in.
        let variant_config = VariantConfig {
            variants: convert_input_variant_configuration(params.variant_configuration)
                .unwrap_or_default(),
            pin_run_as_build: None,
            zip_keys: None,
        };

        // Determine the different outputs that are supported by the recipe by expanding
        // all the different variant combinations.
        //
        // TODO(baszalmstra): The selector config we pass in here doesnt have all values
        // filled in. This is on prupose because at this point we dont yet know all
        // values like the variant. We should introduce a new type of selector config
        // for this particular case.
        let selector_config_for_variants = SelectorConfig {
            // TODO: Properly add noarch support here.
            target_platform: params.host_platform,
            host_platform: params.host_platform,
            build_platform,
            hash: None,
            variant: Default::default(),
            experimental: false,
            allow_undefined: false,
            recipe_path: Some(self.source_dir.join(&self.manifest_rel_path)),
        };
        let outputs = find_outputs_from_src(named_source.clone()).into_diagnostic()?;
        let discovered_outputs = variant_config.find_variants(
            &outputs,
            named_source.clone(),
            &selector_config_for_variants,
        )?;

        // Construct a mapping that for packages that we want from source.
        //
        // By default, this includes all the outputs in the recipe. These should all be
        // build from source, in particular from the current source.
        let local_source_packages: HashMap<String, SourcePackageSpecV1> = discovered_outputs
            .iter()
            .map(|output| {
                (
                    output.name.clone(),
                    SourcePackageSpecV1::Path(PathSpecV1 { path: ".".into() }),
                )
            })
            .collect();

        let mut subpackages = HashMap::new();
        let mut outputs = Vec::new();
        for discovered_output in discovered_outputs {
            let variant = discovered_output.used_vars;
            let hash = HashInfo::from_variant(&variant, &discovered_output.noarch_type);

            // Construct the selector config for this particular output. We base this on the
            // selector config that was used to determine the variants.
            let selector_config = SelectorConfig {
                variant: variant.clone(),
                hash: Some(hash.clone()),
                target_platform: discovered_output.target_platform,
                ..selector_config_for_variants.clone()
            };

            // Convert this discovered output into a recipe.
            let recipe = Recipe::from_node(&discovered_output.node, selector_config.clone())
                .map_err(|err| {
                    let errs: ParseErrors<_> = err
                        .into_iter()
                        .map(|err| ParsingError::from_partial(named_source.clone(), err))
                        .collect::<Vec<_>>()
                        .into();
                    errs
                })?;

            // Skip this output if the recipe is marked as skipped
            if recipe.build().skip() {
                continue;
            }

            let jinja = Jinja::new(selector_config);
            let build_number = recipe.build().number;
            let build_string = recipe.build().string().resolve(&hash, build_number, &jinja);

            subpackages.insert(
                recipe.package().name().clone(),
                PackageIdentifier {
                    name: recipe.package().name().clone(),
                    version: recipe.package().version().version().clone().into(),
                    build_string: build_string.to_string(),
                },
            );

            outputs.push(CondaOutput {
                metadata: CondaOutputMetadata {
                    name: recipe.package().name().clone(),
                    version: recipe.package.version().clone(),
                    build: build_string.to_string(),
                    build_number,
                    subdir: discovered_output.target_platform,
                    license: recipe.about.license.map(|l| l.to_string()),
                    license_family: recipe.about.license_family,
                    noarch: recipe.build.noarch,
                    purls: None,
                    python_site_packages_path: None,
                },
                build_dependencies: Some(CondaOutputDependencies {
                    depends: convert_dependencies(
                        recipe.requirements.build,
                        &variant,
                        &subpackages,
                        &local_source_packages,
                    )?,
                    constraints: Vec::new(),
                }),
                host_dependencies: Some(CondaOutputDependencies {
                    depends: convert_dependencies(
                        recipe.requirements.host,
                        &variant,
                        &subpackages,
                        &local_source_packages,
                    )?,
                    constraints: Vec::new(),
                }),
                run_dependencies: CondaOutputDependencies {
                    depends: convert_dependencies(
                        recipe.requirements.run,
                        &BTreeMap::default(), // Variants are not applied to run dependencies
                        &subpackages,
                        &local_source_packages,
                    )?,
                    constraints: convert_binary_dependencies(
                        recipe.requirements.run_constraints,
                        &BTreeMap::default(), // Variants are not applied to run constraints
                        &subpackages,
                    )?,
                },
                ignore_run_exports: CondaOutputIgnoreRunExports {
                    by_name: recipe
                        .requirements
                        .ignore_run_exports
                        .by_name
                        .into_iter()
                        .collect(),
                    from_package: recipe
                        .requirements
                        .ignore_run_exports
                        .from_package
                        .into_iter()
                        .collect(),
                },
                run_exports: CondaOutputRunExports {
                    weak: convert_dependencies(
                        recipe.requirements.run_exports.weak,
                        &variant,
                        &subpackages,
                        &local_source_packages,
                    )?,
                    strong: convert_dependencies(
                        recipe.requirements.run_exports.strong,
                        &variant,
                        &subpackages,
                        &local_source_packages,
                    )?,
                    noarch: convert_dependencies(
                        recipe.requirements.run_exports.noarch,
                        &variant,
                        &subpackages,
                        &local_source_packages,
                    )?,
                    weak_constrains: convert_binary_dependencies(
                        recipe.requirements.run_exports.weak_constraints,
                        &variant,
                        &subpackages,
                    )?,
                    strong_constrains: convert_binary_dependencies(
                        recipe.requirements.run_exports.strong_constraints,
                        &variant,
                        &subpackages,
                    )?,
                },

                // The input globs are the same for all outputs
                input_globs: None,
                // TODO: Implement caching
            });
        }

        Ok(CondaOutputsResult {
            outputs,
            input_globs: T::metadata_input_globs(&self.config),
        })
    }
}

/// Returns the capabilities for this backend
fn default_capabilities() -> BackendCapabilities {
    BackendCapabilities {
        provides_conda_metadata: Some(true),
        provides_conda_build: Some(true),
        provides_conda_outputs: Some(true),
        highest_supported_project_model: Some(
            pixi_build_types::VersionedProjectModel::highest_version(),
        ),
    }
}<|MERGE_RESOLUTION|>--- conflicted
+++ resolved
@@ -26,45 +26,33 @@
     build::run_build,
     console_utils::LoggingOutputHandler,
     hash::HashInfo,
-<<<<<<< HEAD
-    metadata::PackageIdentifier,
-    recipe::{
-        Jinja, ParsingError, Recipe,
-=======
     metadata::{
         BuildConfiguration, Debug, Output, PackageIdentifier, PackagingSettings,
         PlatformWithVirtualPackages,
     },
     recipe::{
-        ParsingError, Recipe,
->>>>>>> fdabca50
+        Jinja, ParsingError, Recipe,
         parser::{BuildString, find_outputs_from_src},
         variable::Variable,
     },
     render::resolved_dependencies::DependencyInfo,
     selectors::SelectorConfig,
     source_code::Source,
-<<<<<<< HEAD
-=======
     system_tools::SystemTools,
->>>>>>> fdabca50
     tool_configuration::Configuration,
     variant_config::{ParseErrors, VariantConfig},
 };
-use rattler_conda_types::{ChannelConfig, MatchSpec, Platform, package::ArchiveType};
-use rattler_package_streaming::write::CompressionLevel;
+use rattler_conda_types::{
+    ChannelConfig, MatchSpec, Platform, compression_level::CompressionLevel, package::ArchiveType,
+};
 use recipe_stage0::matchspec::{PackageDependency, SerializableMatchSpec};
 use serde::Deserialize;
 
 use crate::{
-<<<<<<< HEAD
     dependencies::{
         convert_binary_dependencies, convert_dependencies, convert_input_variant_configuration,
     },
-    generated_recipe::{BackendConfig, GenerateRecipe},
-=======
     generated_recipe::{BackendConfig, GenerateRecipe, PythonParams},
->>>>>>> fdabca50
     protocol::{Protocol, ProtocolInstantiator},
     specs_conversion::from_source_matchspec_into_package_spec,
     tools::{OneOrMultipleOutputs, output_directory},
@@ -146,14 +134,8 @@
             .context("failed to parse configuration")?;
 
         Ok(Self {
-<<<<<<< HEAD
             source_dir,
             manifest_rel_path,
-=======
-            manifest_rel_path: pathdiff::diff_paths(manifest_path, &manifest_root)
-                .expect("must be relative"),
-            source_dir: manifest_root,
->>>>>>> fdabca50
             project_model,
             generate_recipe,
             config,
@@ -259,13 +241,6 @@
             Some(PythonParams { editable: false }),
         )?;
 
-<<<<<<< HEAD
-        // Determine the variant keys that are used in the recipe.
-        let resolved_dependencies = generated_recipe
-            .recipe
-            .requirements
-            .resolve(Some(host_platform));
-=======
         // Convert the recipe to source code.
         // TODO(baszalmstra): In the future it would be great if we could just
         // immediately use the intermediate recipe for some of this rattler-build
@@ -282,7 +257,6 @@
             ),
             path: recipe_path.clone(),
         };
->>>>>>> fdabca50
 
         // Construct a `VariantConfig` based on the input parameters.
         //
@@ -328,6 +302,7 @@
             variant: Default::default(),
             experimental: false,
             allow_undefined: false,
+            recipe_path: Some(self.source_dir.join(&self.manifest_rel_path)),
         };
         let outputs = find_outputs_from_src(named_source.clone())?;
         let discovered_outputs = variant_config.find_variants(
@@ -380,20 +355,6 @@
                 continue;
             }
 
-<<<<<<< HEAD
-        for input_variant in combinations {
-            let selector_config = SelectorConfig {
-                // We ignore noarch here
-                target_platform,
-                host_platform,
-                hash: None,
-                build_platform: target_platform,
-                variant: input_variant,
-                experimental: false,
-                // allow undefined while finding the variants
-                allow_undefined: true,
-                recipe_path: None,
-=======
             subpackages.insert(
                 recipe.package().name().clone(),
                 PackageIdentifier {
@@ -453,6 +414,7 @@
                     sandbox_config: None,
                     debug: Debug::default(),
                     solve_strategy: Default::default(),
+                    exclude_newer: None,
                 },
                 finalized_dependencies: None,
                 finalized_sources: None,
@@ -461,7 +423,6 @@
                 system_tools: SystemTools::default(),
                 build_summary: Arc::default(),
                 extra_meta: None,
->>>>>>> fdabca50
             };
 
             output.recipe.build.string = BuildString::Resolved(discovered_output.build_string);
@@ -630,12 +591,6 @@
             zip_keys: None,
         };
 
-<<<<<<< HEAD
-        let recipe = self.generate_recipe.generate_recipe(
-            &self.project_model,
-            &self.config,
-            self.source_dir.clone(),
-=======
         // Determine the different outputs that are supported by the recipe by expanding
         // all the different variant combinations.
         //
@@ -645,13 +600,13 @@
         // for this particular case.
         let selector_config_for_variants = SelectorConfig {
             target_platform: host_platform,
->>>>>>> fdabca50
             host_platform,
             build_platform,
             hash: None,
             variant: Default::default(),
             experimental: false,
             allow_undefined: false,
+            recipe_path: Some(self.source_dir.join(&self.manifest_rel_path)),
         };
         let outputs = find_outputs_from_src(named_source.clone())?;
         let mut discovered_outputs = variant_config.find_variants(
@@ -660,10 +615,6 @@
             &selector_config_for_variants,
         )?;
 
-<<<<<<< HEAD
-        // Determine the variant keys that are used in the recipe.
-        let resolved_dependencies = recipe.recipe.requirements.resolve(Some(host_platform));
-=======
         // Build the tool configuration
         let tool_config = Arc::new(
             Configuration::builder()
@@ -674,7 +625,6 @@
                 .with_keep_build(true)
                 .finish(),
         );
->>>>>>> fdabca50
 
         // Filter on only the outputs that the user requested
         // Determine the outputs to build
@@ -717,23 +667,10 @@
             // Construct the selector config for this particular output. We base this on the
             // selector config that was used to determine the variants.
             let selector_config = SelectorConfig {
-<<<<<<< HEAD
-                // We ignore noarch here
-                target_platform,
-                host_platform: target_platform,
-                hash: None,
-                build_platform,
-                variant: input_variant,
-                experimental: false,
-                // allow undefined while finding the variants
-                allow_undefined: true,
-                recipe_path: None,
-=======
                 variant: variant.clone(),
                 hash: Some(hash.clone()),
                 target_platform: discovered_output.target_platform,
                 ..selector_config_for_variants.clone()
->>>>>>> fdabca50
             };
 
             // Convert this discovered output into a recipe.
@@ -810,6 +747,7 @@
                     sandbox_config: None,
                     debug: Debug::default(),
                     solve_strategy: Default::default(),
+                    exclude_newer: None,
                 },
                 finalized_dependencies: None,
                 finalized_sources: None,
@@ -843,11 +781,10 @@
                         .iter()
                         .map(|f| f.to_string()),
                 )
-                .collect::<Vec<_>>();
+                .collect();
 
             let built_package = CondaBuiltPackage {
                 output_file: package,
-                // TODO: we should handle input globs properly
                 input_globs,
                 name: output.name().as_normalized().to_string(),
                 version: output.version().to_string(),
@@ -872,6 +809,7 @@
             &self.config,
             self.source_dir.clone(),
             params.host_platform,
+            Some(PythonParams { editable: false }),
         )?;
 
         // Convert the recipe to source code.
@@ -1077,7 +1015,7 @@
 
         Ok(CondaOutputsResult {
             outputs,
-            input_globs: T::metadata_input_globs(&self.config),
+            input_globs: recipe.metadata_input_globs,
         })
     }
 }
