<<<<<<< HEAD
=======
use itertools::Itertools;
use std::{
    collections::{BTreeMap, HashMap},
    path::{Path, PathBuf},
    sync::Arc,
};

>>>>>>> 0eab1cfd
use indexmap::IndexMap;
use miette::{Context, IntoDiagnostic};
use pixi_build_types::{
    BackendCapabilities, CondaPackageMetadata, ProjectModelV1,
    procedures::{
        conda_build::{
            CondaBuildParams, CondaBuildResult, CondaBuiltPackage, CondaOutputIdentifier,
        },
        conda_metadata::{CondaMetadataParams, CondaMetadataResult},
        initialize::{InitializeParams, InitializeResult},
        negotiate_capabilities::{NegotiateCapabilitiesParams, NegotiateCapabilitiesResult},
    },
};
use rattler_build::{
    NormalizedKey,
    build::run_build,
    console_utils::LoggingOutputHandler,
    hash::HashInfo,
    recipe::{Jinja, parser::BuildString, variable::Variable},
    render::resolved_dependencies::DependencyInfo,
    selectors::SelectorConfig,
    tool_configuration::Configuration,
    variant_config::VariantConfig,
};
use rattler_conda_types::{ChannelConfig, MatchSpec, Platform};
use recipe_stage0::matchspec::{PackageDependency, SerializableMatchSpec};
use serde::Deserialize;
use std::collections::BTreeSet;
use std::{
    collections::{BTreeMap, HashMap},
    path::{Path, PathBuf},
    sync::Arc,
};
use tempfile::tempdir;

use crate::{
    generated_recipe::{BackendConfig, GenerateRecipe},
    protocol::{Protocol, ProtocolInstantiator},
    rattler_build_integration,
    specs_conversion::from_source_matchspec_into_package_spec,
    utils::TemporaryRenderedRecipe,
};

#[derive(Debug, Default, Deserialize)]
#[serde(rename_all = "kebab-case")]
pub struct IntermediateBackendConfig {
    /// Environment Variables
    #[serde(default)]
    pub env: IndexMap<String, String>,
    /// If set, internal state will be logged as files in that directory
    pub debug_dir: Option<PathBuf>,
}

pub struct IntermediateBackendInstantiator<T: GenerateRecipe> {
    logging_output_handler: LoggingOutputHandler,

    generator: T,
}

impl<T: GenerateRecipe + Default + Clone> IntermediateBackendInstantiator<T> {
    pub fn new(logging_output_handler: LoggingOutputHandler) -> Self {
        Self {
            logging_output_handler,
            generator: T::default(),
        }
    }
}

pub struct IntermediateBackend<T: GenerateRecipe + Clone> {
    pub(crate) logging_output_handler: LoggingOutputHandler,
    pub(crate) manifest_root: PathBuf,
    pub(crate) project_model: ProjectModelV1,
    pub(crate) generate_recipe: T,
    pub(crate) config: T::Config,
    pub(crate) cache_dir: Option<PathBuf>,
}
impl<T: GenerateRecipe + Clone> IntermediateBackend<T> {
    pub fn new(
        manifest_path: PathBuf,
        project_model: ProjectModelV1,
        generate_recipe: T,
        config: serde_json::Value,
        logging_output_handler: LoggingOutputHandler,
        cache_dir: Option<PathBuf>,
    ) -> miette::Result<Self> {
        // Determine the root directory of the manifest
        let manifest_root = manifest_path
            .parent()
            .ok_or_else(|| miette::miette!("the project manifest must reside in a directory"))?
            .to_path_buf();

        let config = serde_json::from_value::<T::Config>(config)
            .into_diagnostic()
            .context("failed to parse configuration")?;

        Ok(Self {
            manifest_root,
            project_model,
            generate_recipe,
            config,
            logging_output_handler,
            cache_dir,
        })
    }
}

#[async_trait::async_trait]
impl<T> ProtocolInstantiator for IntermediateBackendInstantiator<T>
where
    T: GenerateRecipe + Clone + Send + Sync + 'static,
    T::Config: BackendConfig + Send + Sync + 'static,
{
    fn debug_dir(configuration: Option<serde_json::Value>) -> Option<PathBuf> {
        let config = configuration
            .and_then(|config| serde_json::from_value::<T::Config>(config.clone()).ok())
            .and_then(|config| config.debug_dir().map(|d| d.to_path_buf()));

        config
    }

    async fn initialize(
        &self,
        params: InitializeParams,
    ) -> miette::Result<(Box<dyn Protocol + Send + Sync + 'static>, InitializeResult)> {
        let project_model = params
            .project_model
            .ok_or_else(|| miette::miette!("project model is required"))?;

        let project_model = project_model
            .into_v1()
            .ok_or_else(|| miette::miette!("project model v1 is required"))?;

        let config = if let Some(config) = params.configuration {
            config
        } else {
            serde_json::Value::Object(Default::default())
        };

        let instance = IntermediateBackend::<T>::new(
            params.manifest_path,
            project_model,
            self.generator.clone(),
            config,
            self.logging_output_handler.clone(),
            params.cache_directory,
        )?;

        Ok((Box::new(instance), InitializeResult {}))
    }

    async fn negotiate_capabilities(
        _params: NegotiateCapabilitiesParams,
    ) -> miette::Result<NegotiateCapabilitiesResult> {
        // Returns the capabilities of this backend based on the capabilities of
        // the frontend.
        Ok(NegotiateCapabilitiesResult {
            capabilities: default_capabilities(),
        })
    }
}

#[async_trait::async_trait]
impl<T> Protocol for IntermediateBackend<T>
where
    T: GenerateRecipe + Clone + Send + Sync + 'static,
    T::Config: BackendConfig + Send + Sync + 'static,
{
    fn debug_dir(&self) -> Option<&Path> {
        self.config.debug_dir()
    }

    async fn conda_get_metadata(
        &self,
        params: CondaMetadataParams,
    ) -> miette::Result<CondaMetadataResult> {
        let channel_config = ChannelConfig {
            channel_alias: params.channel_configuration.base_url,
            root_dir: self.manifest_root.to_path_buf(),
        };

        // Build the tool configuration
        let tool_config = Arc::new(
            Configuration::builder()
                .with_opt_cache_dir(self.cache_dir.clone())
                .with_logging_output_handler(self.logging_output_handler.clone())
                .with_channel_config(channel_config)
                .with_testing(false)
                .with_keep_build(true)
                .finish(),
        );
        // Create a variant config from the variant configuration in the parameters.
        let variants: BTreeMap<NormalizedKey, Vec<Variable>> = params
            .variant_configuration
            .map(|v| {
                v.into_iter()
                    .map(|(k, v)| {
                        (
                            k.into(),
                            v.into_iter().map(|v| Variable::from_string(&v)).collect(),
                        )
                    })
                    .collect()
            })
            .unwrap_or_default();

        let host_platform = params
            .host_platform
            .as_ref()
            .map(|p| p.platform)
            .unwrap_or(Platform::current());

        let variant_config = VariantConfig {
            variants,
            pin_run_as_build: None,
            zip_keys: None,
        };

        let generated_recipe = self.generate_recipe.generate_recipe(
            &self.project_model,
            &self.config,
            self.manifest_root.clone(),
            host_platform,
        )?;

        // Determine the variant keys that are used in the recipe.
        let resolved_dependencies = generated_recipe
            .recipe
            .requirements
            .resolve(Some(&host_platform));

        let used_variants = resolved_dependencies.used_variants();

        // Determine the combinations of the used variants.
        let combinations = variant_config
            .combinations(&used_variants, None)
            .into_diagnostic()?;

        let mut packages = Vec::new();

        let target_platform = params
            .build_platform
            .as_ref()
            .map(|bp| bp.platform)
            .unwrap_or_else(Platform::current);

        let host_platform = params
            .host_platform
            .as_ref()
            .map(|hp| hp.platform)
            .unwrap_or_else(Platform::current);

        for input_variant in combinations {
            let selector_config = SelectorConfig {
                // We ignore noarch here
                target_platform,
                host_platform,
                hash: None,
                build_platform: target_platform,
                variant: input_variant,
                experimental: false,
                // allow undefined while finding the variants
                allow_undefined: true,
                recipe_path: None,
            };

            let host_virtual_packages = params
                .host_platform
                .as_ref()
                .and_then(|p| p.virtual_packages.clone());

            let build_virtual_packages = params
                .build_platform
                .as_ref()
                .and_then(|p| p.virtual_packages.clone());

            let tmp_dir = tempdir().into_diagnostic()?;

            let tmp_dir_path = tmp_dir.path().to_path_buf();

            let outputs = rattler_build_integration::get_build_output(
                &generated_recipe,
                tool_config.clone(),
                selector_config,
                host_virtual_packages,
                build_virtual_packages,
                params.channel_base_urls.clone(),
                tmp_dir_path.clone(),
                tmp_dir_path.clone(),
            )
            .await?;

            for output in outputs {
                let selector_config = output.build_configuration.selector_config();

                let jinja =
                    Jinja::new(selector_config.clone()).with_context(&output.recipe.context);

                let hash = HashInfo::from_variant(output.variant(), output.recipe.build().noarch());
                let build_string = output.recipe.build().string().resolve(
                    &hash,
                    output.recipe.build().number(),
                    &jinja,
                );

                let finalized_deps = &output
                    .finalized_dependencies
                    .as_ref()
                    .expect("dependencies should be resolved at this point")
                    .run;

                let finalized_run_deps = &output
                    .finalized_dependencies
                    .as_ref()
                    .expect("dependencies should be resolved at this point")
                    .run
                    .depends
                    .iter()
                    .cloned()
                    .map(|dep| {
                        let spec = dep.spec().clone();
                        let ser_matchspec = SerializableMatchSpec(spec);

                        PackageDependency::from(ser_matchspec)
                    })
                    .collect_vec();

                let source_dependencies = finalized_run_deps
                    .iter()
                    .filter_map(|dep| dep.as_source().cloned())
                    .collect_vec();

                let source_spec_v1 = source_dependencies
                    .iter()
                    .map(|dep| {
                        let name = dep
                            .spec
                            .name
                            .as_ref()
                            .ok_or_else(|| {
                                miette::miette!(
                                    "source dependency {} does not have a name",
                                    dep.spec
                                )
                            })?
                            .as_normalized()
                            .to_string();
                        Ok((name, from_source_matchspec_into_package_spec(dep.clone())?))
                    })
                    .collect::<miette::Result<HashMap<_, _>>>()?;

                packages.push(CondaPackageMetadata {
                    name: output.name().clone(),
                    version: output.version().clone(),
                    build: build_string.to_string(),
                    build_number: output.recipe.build.number,
                    subdir: output.build_configuration.target_platform,
                    depends: finalized_run_deps
                        .iter()
                        .sorted_by_key(|dep| dep.package_name())
                        .map(|package_dependency| {
                            SerializableMatchSpec::from(package_dependency.clone())
                                .0
                                .clone()
                        })
                        .map(|mut arg| {
                            // reset the URL for source dependencies
                            arg.url = None;
                            arg.to_string()
                        })
                        .collect(),
                    constraints: finalized_deps
                        .constraints
                        .iter()
                        .map(DependencyInfo::spec)
                        .map(MatchSpec::to_string)
                        .collect(),
                    license: output.recipe.about.license.as_ref().map(|l| l.to_string()),
                    license_family: output.recipe.about.license_family.clone(),
                    noarch: output.recipe.build.noarch,
                    sources: source_spec_v1,
                });
            }
        }

        Ok(CondaMetadataResult {
            packages,
            input_globs: None,
        })
    }

    async fn conda_build(&self, params: CondaBuildParams) -> miette::Result<CondaBuildResult> {
        let channel_config = ChannelConfig {
            channel_alias: params.channel_configuration.base_url,
            root_dir: self.manifest_root.to_path_buf(),
        };

        // Build the tool configuration
        let tool_config = Arc::new(
            Configuration::builder()
                .with_opt_cache_dir(self.cache_dir.clone())
                .with_logging_output_handler(self.logging_output_handler.clone())
                .with_channel_config(channel_config)
                .with_testing(false)
                .with_keep_build(true)
                .finish(),
        );

        let build_platform = Platform::current();

        let target_platform = params
            .host_platform
            .as_ref()
            .map(|hp| hp.platform)
            .unwrap_or_else(Platform::current);

        // Recompute all the variant combinations
        let variants = params
            .variant_configuration
            .map(|v| {
                v.into_iter()
                    .map(|(k, v)| {
                        (
                            k.into(),
                            v.into_iter().map(|v| Variable::from_string(&v)).collect(),
                        )
                    })
                    .collect()
            })
            .unwrap_or_default();

        let host_platform = params
            .host_platform
            .as_ref()
            .map(|p| p.platform)
            .unwrap_or(Platform::current());

        let variant_config = VariantConfig {
            variants,
            pin_run_as_build: None,
            zip_keys: None,
        };

        let recipe = self.generate_recipe.generate_recipe(
            &self.project_model,
            &self.config,
            self.manifest_root.clone(),
            host_platform,
        )?;

        // Determine the variant keys that are used in the recipe.
        let resolved_dependencies = recipe.recipe.requirements.resolve(Some(&host_platform));

        let used_variants = resolved_dependencies.used_variants();

        // Determine the combinations of the used variants.
        let combinations = variant_config
            .combinations(&used_variants, None)
            .into_diagnostic()?;

        let mut packages = Vec::new();

        for input_variant in combinations {
            let selector_config = SelectorConfig {
                // We ignore noarch here
                target_platform,
                host_platform: target_platform,
                hash: None,
                build_platform,
                variant: input_variant,
                experimental: false,
                // allow undefined while finding the variants
                allow_undefined: true,
                recipe_path: None,
            };

            let host_virtual_packages = params
                .host_platform
                .as_ref()
                .and_then(|p| p.virtual_packages.clone());

            let build_virtual_packages = params.build_platform_virtual_packages.clone();

            let outputs = rattler_build_integration::get_build_output(
                &recipe,
                tool_config.clone(),
                selector_config,
                host_virtual_packages,
                build_virtual_packages,
                params.channel_base_urls.clone(),
                params.work_directory.clone(),
                params.work_directory.clone(),
            )
            .await?;

            let mut modified_outputs = Vec::with_capacity(outputs.len());
            for mut output in outputs {
                let selector_config = output.build_configuration.selector_config();
                let jinja =
                    Jinja::new(selector_config.clone()).with_context(&output.recipe.context);
                let hash = HashInfo::from_variant(output.variant(), output.recipe.build().noarch());
                let build_string = output
                    .recipe
                    .build()
                    .string()
                    .resolve(&hash, output.recipe.build().number(), &jinja)
                    .into_owned();
                output.recipe.build.string = BuildString::Resolved(build_string);
                modified_outputs.push(output);
            }

            // Determine the outputs to build
            let selected_outputs = if let Some(output_identifiers) = params.outputs.clone() {
                output_identifiers
                    .into_iter()
                    .filter_map(|iden| {
                        let pos = modified_outputs.iter().position(|output| {
                            let CondaOutputIdentifier {
                                name,
                                version,
                                build,
                                subdir,
                            } = &iden;
                            name.as_ref()
                                .is_none_or(|n| output.name().as_normalized() == n)
                                && version
                                    .as_ref()
                                    .is_none_or(|v| output.version().to_string() == *v)
                                && build
                                    .as_ref()
                                    .is_none_or(|b| output.build_string() == b.as_str())
                                && subdir
                                    .as_ref()
                                    .is_none_or(|s| output.target_platform().as_str() == s)
                        })?;
                        Some(modified_outputs.remove(pos))
                    })
                    .collect()
            } else {
                modified_outputs
            };

            for output in selected_outputs {
                let temp_recipe = TemporaryRenderedRecipe::from_output(&output)?;
                let build_string = output
                    .recipe
                    .build
                    .string
                    .as_resolved()
                    .expect("build string must have already been resolved")
                    .to_string();
                let tool_config = tool_config.clone();
                let (output, package) = temp_recipe
                    .within_context_async(
                        move || async move { run_build(output, &tool_config).await },
                    )
                    .await?;

                let input_globs = T::build_input_globs(&self.config, &params.work_directory);

                let built_package = CondaBuiltPackage {
                    output_file: package,
                    // TODO: we should handle input globs properly
<<<<<<< HEAD
                    input_globs: BTreeSet::default(),
=======
                    input_globs,
>>>>>>> 0eab1cfd
                    name: output.name().as_normalized().to_string(),
                    version: output.version().to_string(),
                    build: build_string.to_string(),
                    subdir: output.target_platform().to_string(),
                };
                packages.push(built_package);
            }
        }

        Ok(CondaBuildResult { packages })
    }
}

/// Returns the capabilities for this backend
fn default_capabilities() -> BackendCapabilities {
    BackendCapabilities {
        provides_conda_metadata: Some(true),
        provides_conda_build: Some(true),
        provides_conda_outputs: Some(false),
        highest_supported_project_model: Some(
            pixi_build_types::VersionedProjectModel::highest_version(),
        ),
    }
}<|MERGE_RESOLUTION|>--- conflicted
+++ resolved
@@ -1,13 +1,5 @@
-<<<<<<< HEAD
-=======
 use itertools::Itertools;
-use std::{
-    collections::{BTreeMap, HashMap},
-    path::{Path, PathBuf},
-    sync::Arc,
-};
-
->>>>>>> 0eab1cfd
+
 use indexmap::IndexMap;
 use miette::{Context, IntoDiagnostic};
 use pixi_build_types::{
@@ -35,7 +27,6 @@
 use rattler_conda_types::{ChannelConfig, MatchSpec, Platform};
 use recipe_stage0::matchspec::{PackageDependency, SerializableMatchSpec};
 use serde::Deserialize;
-use std::collections::BTreeSet;
 use std::{
     collections::{BTreeMap, HashMap},
     path::{Path, PathBuf},
@@ -570,11 +561,7 @@
                 let built_package = CondaBuiltPackage {
                     output_file: package,
                     // TODO: we should handle input globs properly
-<<<<<<< HEAD
-                    input_globs: BTreeSet::default(),
-=======
                     input_globs,
->>>>>>> 0eab1cfd
                     name: output.name().as_normalized().to_string(),
                     version: output.version().to_string(),
                     build: build_string.to_string(),
