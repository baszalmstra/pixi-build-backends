--- conflicted
+++ resolved
@@ -1,10 +1,5 @@
 mod build_script;
 mod config;
-
-use std::{
-    collections::{BTreeSet, HashMap},
-    path::{Path, PathBuf},
-};
 
 use build_script::BuildScriptContext;
 use config::RustBackendConfig;
@@ -21,6 +16,11 @@
     matchspec::PackageDependency,
     recipe::{Item, Script},
 };
+use std::collections::BTreeSet;
+use std::{
+    collections::HashMap,
+    path::{Path, PathBuf},
+};
 
 #[derive(Default, Clone)]
 pub struct RustGenerator {}
@@ -80,8 +80,7 @@
                 // we need to set them as secrets
                 let system_sccache_keys = system_env_vars
                     .keys()
-                    // we set only those keys that are present in the system environment variables
-                    // and not in the config env
+                    // we set only those keys that are present in the system environment variables and not in the config env
                     .filter(|key| {
                         system_sccache_keys.contains(&key.as_str())
                             && !config_env.contains_key(*key)
@@ -129,15 +128,11 @@
     }
 
     /// Returns the build input globs used by the backend.
-<<<<<<< HEAD
-    fn build_input_globs(config: &Self::Config, _workdir: impl AsRef<Path>) -> BTreeSet<String> {
-=======
     fn extract_input_globs_from_build(
         config: &Self::Config,
         _workdir: impl AsRef<Path>,
         _editable: bool,
-    ) -> Vec<String> {
->>>>>>> fdabca50
+    ) -> BTreeSet<String> {
         [
             "**/*.rs",
             // Cargo configuration files
@@ -166,8 +161,6 @@
 #[cfg(test)]
 mod tests {
     use indexmap::IndexMap;
-    use insta::assert_snapshot;
-    use pixi_build_backend::utils::test::intermediate_conda_outputs_snapshot;
 
     use super::*;
 
@@ -325,13 +318,9 @@
             "name": "foobar",
             "version": "0.1.0",
             "targets": {
-                "defaultTarget": {
-                    "runDependencies": {
-                        "boltons": {
-                            "binary": {
-                                "version": "*"
-                            }
-                        }
+                "default_target": {
+                    "run_dependencies": {
+                        "boltons": "*"
                     }
                 },
             }
@@ -367,38 +356,4 @@
         ".build.script.content" => "[ ... script ... ]",
         });
     }
-
-    #[test]
-    fn test_conda_outputs_with_variants() {
-        // Construct a simple minimal project
-        let project_model = project_fixture!({
-            "name": "foobar",
-            "version": "0.1.0",
-            "targets": {
-                "defaultTarget": {
-                    "runDependencies": {
-                        "boltons": {
-                            "binary": {
-                                "version": "*"
-                            }
-                        }
-                    }
-                },
-            }
-        });
-
-        // Construct some artificial variants that should cause us to have multiple
-        // outputs.
-        let variants = HashMap::from([(
-            "rust_compiler_version".to_string(),
-            vec!["1.86".to_string(), "1.87".to_string()],
-        )]);
-
-        assert_snapshot!(intermediate_conda_outputs_snapshot::<RustGenerator>(
-            Some(project_model),
-            None,
-            Platform::Linux64,
-            Some(variants)
-        ));
-    }
 }