[package]
name = "pixi-build-rust"
version = "0.1.6"
edition.workspace = true

[dependencies]
async-trait = { workspace = true }
chrono = { workspace = true }
<<<<<<< HEAD
miette = { workspace = true }
minijinja = { workspace = true }
=======
indexmap = { workspace = true }
miette = { workspace = true }
minijinja = { workspace = true, features = ["json"] }
>>>>>>> 7e2b3680
rattler_conda_types = { workspace = true }
rattler_package_streaming = { workspace = true }
rattler-build = { workspace = true }
serde = { workspace = true, features = ["derive"] }
serde_json = { workspace = true }
tempfile = { workspace = true }
tokio = { workspace = true, features = ["macros"] }

pixi-build-backend = { workspace = true }

pixi_build_types = { workspace = true }
pixi_manifest = { workspace = true }
pixi_build_type_conversions = { workspace = true }

[dev-dependencies]
<<<<<<< HEAD
insta = { version = "1.42.1", features = ["yaml", "redactions", "filters"] }
=======
insta = { version = "1.42.1", features = ["yaml", "redactions", "filters"] }
rstest = { workspace = true }
>>>>>>> 7e2b3680
<|MERGE_RESOLUTION|>--- conflicted
+++ resolved
@@ -6,14 +6,9 @@
 [dependencies]
 async-trait = { workspace = true }
 chrono = { workspace = true }
-<<<<<<< HEAD
-miette = { workspace = true }
-minijinja = { workspace = true }
-=======
 indexmap = { workspace = true }
 miette = { workspace = true }
 minijinja = { workspace = true, features = ["json"] }
->>>>>>> 7e2b3680
 rattler_conda_types = { workspace = true }
 rattler_package_streaming = { workspace = true }
 rattler-build = { workspace = true }
@@ -29,9 +24,5 @@
 pixi_build_type_conversions = { workspace = true }
 
 [dev-dependencies]
-<<<<<<< HEAD
 insta = { version = "1.42.1", features = ["yaml", "redactions", "filters"] }
-=======
-insta = { version = "1.42.1", features = ["yaml", "redactions", "filters"] }
-rstest = { workspace = true }
->>>>>>> 7e2b3680
+rstest = { workspace = true }