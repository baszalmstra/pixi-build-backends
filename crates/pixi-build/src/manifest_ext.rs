--- conflicted
+++ resolved
@@ -32,11 +32,7 @@
                 c.channel
                     .clone()
                     .into_base_url(channel_config)
-<<<<<<< HEAD
                     .map(|cl| cl.url().as_ref().clone())
-=======
-                    .map(|b| b.url().clone())
->>>>>>> 5c38ad54
             })
             .collect()
     }
